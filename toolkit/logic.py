--- conflicted
+++ resolved
@@ -57,13 +57,8 @@
 
     else:
       self.__dict__[attr] = value
-<<<<<<< HEAD
-  
+
   def connect(self, dummy=False, visa_lib='@py', visaAddress='GPIB0::24::INSTR', pcbAddress='10.42.0.54', pcbPort=23, terminator='\n', serialBaud=57600, no_wavelabs=False):
-=======
-
-  def connect(self, dummy=False, visa_lib='@py', visaAddress='GPIB0::24::INSTR', pcbAddress='10.42.0.54', pcbPort=23, terminator='\n', serialBaud=57600):
->>>>>>> 194f5fed
     """Forms a connection to the PCB and the sourcemeter
     will form connections to dummy instruments if dummy=true
     """
